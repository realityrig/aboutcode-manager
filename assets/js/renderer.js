/*
 #
 # Copyright (c) 2016 nexB Inc. and others. All rights reserved.
 # http://nexb.com and https://github.com/nexB/scancode-toolkit/
 # The ScanCode software is licensed under the Apache License version 2.0.
 # AboutCode is a trademark of nexB Inc.
 #
 # You may not use this software except in compliance with the License.
 # You may obtain a copy of the License at: http://apache.org/licenses/LICENSE-2.0
 # Unless required by applicable law or agreed to in writing, software distributed
 # under the License is distributed on an "AS IS" BASIS, WITHOUT WARRANTIES OR
 # CONDITIONS OF ANY KIND, either express or implied. See the License for the
 # specific language governing permissions and limitations under the License.
 #
 */


const fs = require('fs');


$(document).ready(function () {
    // Create default values for all of the data and ui classes
    let aboutCodeDB = new AboutCodeDB();
    let nodeView = new AboutCodeNodeView("#node-view", aboutCodeDB);

    // These classes are only created once, otherwise DataTables will complain
    const cluesTable = new AboutCodeDataTable("#clues-table", aboutCodeDB);
    const componentsTable = new ComponentDataTable("#components-table", aboutCodeDB);

    // TODO: Move this into its own file
    // Create and setup the jstree, and the click-event logic
    const jstree = $("#jstree").jstree(
        {
            "types": {
                "directory": {
                    "icon": "glyphicon glyphicon-folder-close"
                },
                "file": {
                    "icon": "glyphicon glyphicon-file"
                }
            },
            "plugins": [ "types","sort" ],
            'sort': function (a, b) {
                a1 = this.get_node(a);
                b1 = this.get_node(b);
                if (a1.type == b1.type) {
                    return a1.text.localeCompare(b1.text, 'en-US-u-kf-upper');
                }
                else {
                    return (a1.type === 'directory') ? -1 : 1;
                }
            }
        })
        .on('open_node.jstree', function (evt, data) {
            data.instance.set_icon(
                data.node,
                'glyphicon glyphicon-folder-open');
        })
        .on('close_node.jstree', function (evt, data) {
            data.instance.set_icon(
                data.node,
                'glyphicon glyphicon-folder-close');
        })
        // Get the node id when selected
        .on('select_node.jstree', function (evt, data) {
            cluesTable.columns(0).search(data.node.id).draw();
            nodeView.setRoot(data.node.id);
        });

    // The electron library for opening a dialog
    const dialog = require('electron').remote.dialog;

    // The Electron module used to communicate asynchronously from a renderer process to the main process.
    const ipcRenderer = require('electron').ipcRenderer;

    // Define DOM element constants for the modal dialog.
    const componentModal = {
        container: $("#nodeModal"),
        label: $("#nodeModalLabel"),
        status: $("#select-status"),
        component_name: $("#component-name"),
        license: $("#select-license"),
        owner: $("#select-owner"),
        copyright: $("#select-copyright"),
        language: $("#select-language"),
        version: $("#component-version"),
        homepage: $("#component-homepage-url"),
        notes: $("#component-notes")
    };

    // Make node view modal box draggable
    componentModal.container.draggable({ handle: ".modal-header" });

    // Defines DOM element constants for buttons.
    const showClueButton = $( "#show-clue-table" );
    const showNodeViewButton = $("#show-tree");
    const showComponentButton = $("#show-component-table");
    const saveComponentButton = $("#save-component");
<<<<<<< HEAD
    const openDBFileButton = $("#open-file");
    const saveSQLiteFileButton = $("#save-file");
=======
    const openSQLiteFileButton = $("#open-file");
    const saveDBFileButton = $("#save-file");
>>>>>>> 0415b9be
    const submitComponentButton = $("#componentSubmit");
    const leftCol = $("#leftCol");
    const tabBar = $("#tabbar");

    // Defines DOM element constants for the main view containers.
    const nodeContainer = $("#node-container");
    const cluesContainer = $("#clues-table_wrapper");
    const componentContainer = $("#component-container");

    // Resize the nodes based on how many clues are selected
    const nodeDropdown = $("#node-drop-down");
    nodeDropdown.change(() => {
        let numClueSelected = nodeDropdown.val().length;
        nodeView.resize(numClueSelected * 30, 180);
    });

    // Populate modal input fields with suggestions from ScanCode results
    function onNodeClick (node) {
        let componentPromise = aboutCodeDB.findComponent({
            where: { path: node.id }
        })
        .then((component) => component ? component : {});

        let licensesPromise = aboutCodeDB.File.findAll({
            attributes: [],
            group: ['licenses.short_name'],
            where: { path: {$like: `${node.id}%`}},
            include: [{
                model: aboutCodeDB.License,
                attributes: ['short_name'],
                where: {short_name: {$ne: null}}
            }]
        })
        .then((rows) => $.map(rows, (row) => row.licenses));

        let copyrightsPromise = aboutCodeDB.File.findAll({
            attributes: [],
            group: ['copyrights.statements'],
            where: { path: {$like: `${node.id}%`}},
            include: [{
                model: aboutCodeDB.Copyright,
                attributes: ['statements'],
                where: {statements: {$ne: null}}
            }]
        })
        .then((rows) => $.map(rows, (row) => row.copyrights));

        let ownersPromise = aboutCodeDB.File.findAll({
            attributes: [],
            group: ['copyrights.holders'],
            where: { path: {$like: `${node.id}%`}},
            include: [{
                model: aboutCodeDB.Copyright,
                attributes: ['holders'],
                where: {holders: {$ne: null}}
            }]
        })
        .then((rows) => $.map(rows, (row) => row.copyrights));

        let languagePromise = aboutCodeDB.File.findAll({
            attributes: ["programming_language"],
            group: ['programming_language'],
            where: {
                path: {$like: `${node.id}%`},
                programming_language: {$ne: null}
            }
        })
        .then((rows) => $.map(rows, (row) => row.programming_language));

        let homepageUrlPromise = aboutCodeDB.File.findAll({
            attributes: [],
            group: ['urls.url'],
            where: { path: {$like: `${node.id}%`}},
            include: [{
                model: aboutCodeDB.Url,
                attributes: ['url'],
                where: {url: {$ne: null}}
            }]
        })
        .then((rows) => $.map(rows, (row) => $.map(row.urls, (url) => url.url)));

        Promise.all([componentPromise, licensesPromise, copyrightsPromise,
            ownersPromise, languagePromise, homepageUrlPromise
        ])
            .then(([component, licenses, copyrights, owners,
                       programming_languages, urls]) => {
                showDialog(node, component, {
                    licenses: licenses,
                    copyrights: copyrights,
                    owners: owners,
                    programming_languages: programming_languages,
                    urls: urls
                });
            });
    }

    function showDialog(node, component, subNodeData) {
        // Add sub-node clue data to the select menu options
        let licenses = subNodeData.licenses;
        let copyrights = subNodeData.copyrights;
        let owners = subNodeData.owners;
        let programming_languages = subNodeData.programming_languages;
        let urls = subNodeData.urls;

        // Add saved data to the select menu options
        licenses = licenses.concat(component.licenses || []);
        copyrights = copyrights.concat(component.copyrights || []);
        owners = owners.concat(component.owner || []);
        programming_languages = $.unique(programming_languages.concat(
            component.programming_language || []));
        urls =  $.unique(urls.concat(
            component.homepage_url || []));

        // update select2 selectors for node view component
        componentModal.license.html('').select2({
            data: $.unique($.map(licenses, (license, i) => {
                return license.short_name;
            })),
            multiple: true,
            placeholder: "Enter license",
            tags: true
        }, true);

        componentModal.owner.html('').select2({
            data: $.unique($.map(owners, (owner, i) => {
                return owner.holders;
            })),
            multiple: true,
            maximumSelectionLength: 1,
            placeholder: "Enter owner",
            tags: true
        }, true);

        componentModal.copyright.html('').select2({
            data: $.unique($.map(copyrights, (copyright, i) => {
                return copyright.statements;
            })),
            multiple: true,
            placeholder: "Enter copyright",
            tags: true
        }, true);

        componentModal.language.html('').select2({
            data: programming_languages,
            multiple: true,
            maximumSelectionLength: 1,
            placeholder: "Enter language",
            tags: true
        }, true);

        componentModal.homepage.html('').select2({
            data: urls,
            multiple: true,
            maximumSelectionLength: 1,
            placeholder: "Enter Homepage URL",
            tags: true
        }, true);

        componentModal.status.val(component.review_status || "");
        componentModal.component_name.val(component.name || "");
        componentModal.version.val(component.version || "");
        componentModal.license.val((component.licenses || [])
            .map((license) => license.short_name));
        componentModal.copyright.val((component.copyrights || [])
            .map((copyright) => copyright.statements.join("\n")));
        componentModal.owner.val(component.owner || [])
            .map((owner) => owner.holders);
        componentModal.language.val(component.programming_language || []);
        componentModal.homepage.val(component.homepage_url || "");
        componentModal.notes.val(component.notes || "");

        // Notify only select2 of changes
        $('select').trigger('change.select2');

        componentModal.label.text(node.id);
        componentModal.container.modal('show');
    }

    saveComponentButton.on('click', function () {
        let id = componentModal.label.text();
        let component = {
            path: id,
            fileId: nodeView.nodeData[id].fileId,
            review_status: componentModal.status.val(),
            name: componentModal.component_name.val(),
            licenses: $.map(componentModal.license.val() || [], function(license) {
                return { short_name: license };
            }),
            copyrights: $.map(componentModal.copyright.val() || [], function(copyright) {
                return { statements: copyright.split("\n") };
            }),
            version: componentModal.version.val(),
            owner: (componentModal.owner.val() || [null])[0],
            homepage_url: (componentModal.homepage.val() || [null])[0],
            programming_language: (componentModal.language.val() || [null])[0],
            notes: componentModal.notes.val()
        };
        aboutCodeDB.setComponent(component)
            .then(() => {
                nodeView.nodeData[id].component = component;
                nodeView.redraw();
            });
        componentModal.container.modal('hide');
    });

    nodeDropdown.select2({
        closeOnSelect: false,
        placeholder: "select me"
    });

    // Show clue DataTable. Hide node view and component summary table
    showClueButton.click(function() {
        cluesContainer.show();
        nodeContainer.hide();
        componentContainer.hide();
        leftCol.addClass('col-md-2').show();
        tabBar.removeClass('col-md-11').addClass('col-md-9');
        cluesTable.draw();
    });

    // Show node view. Hide clue and component table
    showNodeViewButton.click(function() {
        nodeContainer.show();
        cluesContainer.hide();
        componentContainer.hide();
        leftCol.addClass('col-md-2').show();
        tabBar.removeClass('col-md-11').addClass('col-md-9');
        nodeView.redraw();
    });

    // Show component summary table. Hide DataTable and node view
    showComponentButton.click(function() {
        componentContainer.show();
        nodeContainer.hide();
        cluesContainer.hide();
        leftCol.removeClass('col-md-2').hide();
        tabBar.removeClass('col-md-9').addClass('col-md-11');
        componentsTable.reload();
    });

    // Creates the database and all View objects from a SQLite file
    function loadDatabaseFromFile(fileName) {
        // Create a new database when importing a json file
        aboutCodeDB = new AboutCodeDB({
            dbName: "demo_schema",
            dbStorage: fileName
        });

        // The flattened data is used by the clue table and jstree
        aboutCodeDB.db
            .then(function() {
                // reload the DataTable after all insertions are done.
                cluesTable.database(aboutCodeDB);
                cluesTable.reload();

                componentsTable.database(aboutCodeDB);
                componentsTable.reload();

                nodeView = new AboutCodeNodeView(aboutCodeDB, onNodeClick);

                // loading data into jstree
                aboutCodeDB.toJSTreeFormat()
                    .then(function(data) {
                        jstree.jstree(true).settings.core.data = data;
                        jstree.jstree(true).refresh(true);
                    });
            })
            .catch(function(reason) {
               throw reason;
            });
    }

<<<<<<< HEAD
    // Save a SQLite Database File
    function saveSQLite() {
=======
    // Open a SQLite Database File
    function openSQLite() {
        dialog.showOpenDialog({
            properties: ['openFile'],
            title: "Open a SQLite File",
            filters: [{
                name: 'SQLite File',
                extensions: ['sqlite']
            }]
        }, function(fileNames) {
            if (fileNames === undefined) return;
            loadDatabaseFromFile(fileNames[0]);
        });
    }

    // Open a SQLite Database File
    openSQLiteFileButton.click(openSQLite);

    // Open a SQLite Database File -- custom menu
    ipcRenderer.on('open-SQLite', openSQLite);

    // Save a SQLite Database file
    saveDBFileButton.click(function() {
>>>>>>> 0415b9be
        dialog.showSaveDialog(
            {
                title: 'Save as a Database File',
                filters: [
                  { name: 'SQLite File', extensions: ['sqlite'] }
                ]
            },
            function (newFileName) {
                if (newFileName === undefined) return;

                let oldFileName = aboutCodeDB.sequelize.options.storage;
                let reader = fs.createReadStream(oldFileName);
                let writer = fs.createWriteStream(newFileName);
                reader.pipe(writer);
                reader.on("end", function () {
                    loadDatabaseFromFile(newFileName);
                })
            }
        );
    }

    // Open a SQLite Database File
    openDBFileButton.click(function() {
        dialog.showOpenDialog({
            properties: ['openFile'],
            title: "Open a SQLite file",
            filters: [{
                name: 'SQLite File',
                extensions: ['sqlite']
            }]
        }, function(fileNames) {
            if (fileNames === undefined) return;
            loadDatabaseFromFile(fileNames[0]);
        });
    });

    // Save a SQLite Database file
    saveSQLiteFileButton.click(saveSQLite);

    // Save a SQLite Database File -- custom menu
    ipcRenderer.on('save-SQLite', saveSQLite);

    // Open a SQLite Database File -- custom menu
    ipcRenderer.on('open-SQLite', function () {
        dialog.showOpenDialog({
            properties: ['openFile'],
            title: "Open a SQLite file",
            filters: [{
                name: 'SQLite File',
                extensions: ['sqlite']
            }]
        }, function(fileNames) {
            if (fileNames === undefined) return;
            loadDatabaseFromFile(fileNames[0]);
        });
    });

    // Open a ScanCode results JSON file
    ipcRenderer.on('import-JSON', function () {
        dialog.showOpenDialog(function (fileNames) {
            if (fileNames === undefined) return;

            const fileName = fileNames[0];

            $.getJSON(fileName, function (json) {

                // Show error for scans missing file type information
                if (json.files != undefined && json.files.length > 0
                    && json.files[0].type === undefined) {
                    dialog.showErrorBox(
                        "Missing File Type Information",
                        "Missing file 'type' information in the " +
                        "scanned data. \n\nThis probably means you ran " +
                        "the scan without the -i option in ScanCode. " +
                        "The app requires file information from a " +
                        "ScanCode scan. Rerun the scan using \n./scancode " +
                        "-clipeu options."
                    );
                    return;
                }

                // Add root directory into data
                // See https://github.com/nexB/scancode-toolkit/issues/543
                const rootPath = json.files[0].path.split("/")[0];
                let hasRootPath = false;

                for (let i = 0, n = json.files.length; i < n; i++) {
                    if (rootPath === json.files[i].path) {
                        hasRootPath = true;
                        break;
                    }
                }

                if (!hasRootPath) {
                    json.files.push({
                        path: rootPath,
                        name: rootPath,
                        type: "directory",
                        files_count: json.files_count
                    });
                }

                // Immediately ask for a SQLite to save and create the database
                dialog.showSaveDialog(
                    {
                        title: 'Save a SQLite Database File',
                        filters: [
                            { name: 'SQLite File', extensions: ['sqlite'] }
                        ]
                    },
                    function (fileName) {
                        if (fileName === undefined) return;

                        // Create a new database when importing a json file
                        aboutCodeDB = new AboutCodeDB({
                            dbName: "demo_schema",
                            dbStorage: fileName,
                        });

                        // The flattened data is used by the clue table and jstree
                        aboutCodeDB.addFlattenedRows(json)
                            .then(() => aboutCodeDB.addScanData(json))
                            .then(() => {
                                // reload the DataTable after all insertions are done.
                                cluesTable.database(aboutCodeDB);
                                cluesTable.reload();

                                // Load component table database
                                componentsTable.database(aboutCodeDB);
                                componentsTable.reload();

                                nodeView = new AboutCodeNodeView(aboutCodeDB, onNodeClick);

                                // loading data into jstree
                                aboutCodeDB.toJSTreeFormat()
                                    .then(function (data) {
                                        jstree.jstree(true).settings.core.data = data;
                                        jstree.jstree(true).refresh(true);
                                    });
                            })
                            .catch(function (reason) {
                                throw reason;
                            });
                    });
            });
        });
    });

    // Export JSON file with components that have been created
    ipcRenderer.on('export-JSON', function () {
        dialog.showSaveDialog({
            properties: ['openFile'],
            title: "Save as JSON file",
            filters: [{
                name: 'JSON File Type',
                extensions: ['json']
            }]
        },
            function (fileName) {
                if (fileName === undefined) return;

                let clueFiles = aboutCodeDB.findAll({
                    attributes: {
                        exclude: ["id", "createdAt", "updatedAt"]
                    }
                });

                let components = aboutCodeDB.findAllComponents({
                    attributes: {
                        exclude: ["id", "createdAt", "updatedAt"]
                    }
                });

                Promise.all([clueFiles, components])
                    .then((arguments) => {
                        let json = {
                            files: arguments[0],
                            components: arguments[1]
                        };

                        fs.writeFile(fileName, JSON.stringify(json));
                    });

            });
    });

    // Submit components to a DejaCode Product via ProductComponent API
    // TODO (@jdaguil): DejaCode doesn't require any field, but we probably
    // want to require name, version, and owner
    submitComponentButton.on("click", function () {
        aboutCodeDB.findAllComponents({})
            .then((components) => {
                // Get product name and version
                let productNameVersion = $("#product-name").val()
                    .concat(":", $("#product-version").val());
                let apiUrl = $("#apiURLDejaCode").val();
                let apiKey = $("#apiKey").val();

                // Converts array of components from AboutCode Manager to
                // DejaCode component format
                dejaCodeComponents = $.map(components, (component, index) => {
                    return {
                        name: component.name,
                        version: component.version,
                        owner: component.owner,
                        license_expression: component.license_expression,
                        copyright: component.copyright,
                        homepage_url: component.homepage_url,
                        primary_language: component.programming_language,
                        reference_notes: component.notes,
                        product: productNameVersion
                    }
                });

                uploadComponents( apiUrl, dejaCodeComponents, apiKey);
            });
        $("#componentExportModal").modal("hide");
    });
});<|MERGE_RESOLUTION|>--- conflicted
+++ resolved
@@ -96,13 +96,8 @@
     const showNodeViewButton = $("#show-tree");
     const showComponentButton = $("#show-component-table");
     const saveComponentButton = $("#save-component");
-<<<<<<< HEAD
-    const openDBFileButton = $("#open-file");
     const saveSQLiteFileButton = $("#save-file");
-=======
     const openSQLiteFileButton = $("#open-file");
-    const saveDBFileButton = $("#save-file");
->>>>>>> 0415b9be
     const submitComponentButton = $("#componentSubmit");
     const leftCol = $("#leftCol");
     const tabBar = $("#tabbar");
@@ -375,10 +370,6 @@
             });
     }
 
-<<<<<<< HEAD
-    // Save a SQLite Database File
-    function saveSQLite() {
-=======
     // Open a SQLite Database File
     function openSQLite() {
         dialog.showOpenDialog({
@@ -400,9 +391,8 @@
     // Open a SQLite Database File -- custom menu
     ipcRenderer.on('open-SQLite', openSQLite);
 
-    // Save a SQLite Database file
-    saveDBFileButton.click(function() {
->>>>>>> 0415b9be
+    // Save a SQLite Database File
+    function saveSQLite() {
         dialog.showSaveDialog(
             {
                 title: 'Save as a Database File',
@@ -424,41 +414,11 @@
         );
     }
 
-    // Open a SQLite Database File
-    openDBFileButton.click(function() {
-        dialog.showOpenDialog({
-            properties: ['openFile'],
-            title: "Open a SQLite file",
-            filters: [{
-                name: 'SQLite File',
-                extensions: ['sqlite']
-            }]
-        }, function(fileNames) {
-            if (fileNames === undefined) return;
-            loadDatabaseFromFile(fileNames[0]);
-        });
-    });
-
     // Save a SQLite Database file
     saveSQLiteFileButton.click(saveSQLite);
 
     // Save a SQLite Database File -- custom menu
     ipcRenderer.on('save-SQLite', saveSQLite);
-
-    // Open a SQLite Database File -- custom menu
-    ipcRenderer.on('open-SQLite', function () {
-        dialog.showOpenDialog({
-            properties: ['openFile'],
-            title: "Open a SQLite file",
-            filters: [{
-                name: 'SQLite File',
-                extensions: ['sqlite']
-            }]
-        }, function(fileNames) {
-            if (fileNames === undefined) return;
-            loadDatabaseFromFile(fileNames[0]);
-        });
-    });
 
     // Open a ScanCode results JSON file
     ipcRenderer.on('import-JSON', function () {
