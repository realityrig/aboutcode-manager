/*
 #
 # Copyright (c) 2016 nexB Inc. and others. All rights reserved.
 # http://nexb.com and https://github.com/nexB/scancode-toolkit/
 # The ScanCode software is licensed under the Apache License version 2.0.
 # AboutCode is a trademark of nexB Inc.
 #
 # You may not use this software except in compliance with the License.
 # You may obtain a copy of the License at: http://apache.org/licenses/LICENSE-2.0
 # Unless required by applicable law or agreed to in writing, software distributed
 # under the License is distributed on an "AS IS" BASIS, WITHOUT WARRANTIES OR
 # CONDITIONS OF ANY KIND, either express or implied. See the License for the
 # specific language governing permissions and limitations under the License.
 #
 */


const fs = require('fs');


$(document).ready(function () {
    // Create default values for all of the data and ui classes
    let aboutCodeDB = new AboutCodeDB();
    let nodeView = new AboutCodeNodeView("#node-view", aboutCodeDB);

    // These classes are only created once, otherwise DataTables will complain
    const cluesTable = new AboutCodeDataTable("#clues-table", aboutCodeDB);
    const componentsTable = new ComponentDataTable("#components-table", aboutCodeDB);

    // TODO: Move this into its own file
    // Create and setup the jstree, and the click-event logic
    const jstree = $("#jstree").jstree(
        {
            "types": {
                "directory": {
                    "icon": "glyphicon glyphicon-folder-close"
                },
                "file": {
                    "icon": "glyphicon glyphicon-file"
                }
            },
            "plugins": [ "types","sort" ],
            'sort': function (a, b) {
                a1 = this.get_node(a);
                b1 = this.get_node(b);
                if (a1.type == b1.type) {
                    return a1.text.localeCompare(b1.text, 'en-US-u-kf-upper');
                }
                else {
                    return (a1.type === 'directory') ? -1 : 1;
                }
            }
        })
        .on('open_node.jstree', function (evt, data) {
            data.instance.set_icon(
                data.node,
                'glyphicon glyphicon-folder-open');
        })
        .on('close_node.jstree', function (evt, data) {
            data.instance.set_icon(
                data.node,
                'glyphicon glyphicon-folder-close');
        })
        // Get the node id when selected
        .on('select_node.jstree', function (evt, data) {
            cluesTable.columns(0).search(data.node.id).draw();
            nodeView.setRoot(data.node.id);
        });

    // The electron library for opening a dialog
    const dialog = require('electron').remote.dialog;

    // The Electron module used to communicate asynchronously from a renderer process to the main process.
    const ipcRenderer = require('electron').ipcRenderer;

    // Define DOM element constants for the modal dialog.
    const componentModal = {
        container: $("#nodeModal"),
        label: $("#nodeModalLabel"),
        status: $("#select-status"),
        component_name: $("#component-name"),
        license: $("#select-license"),
        owner: $("#select-owner"),
        copyright: $("#select-copyright"),
        language: $("#select-language"),
        version: $("#component-version"),
        homepage: $("#component-homepage-url"),
        notes: $("#component-notes")
    };

    // Make node view modal box draggable
    componentModal.container.draggable({ handle: ".modal-header" });

    // Defines DOM element constants for buttons.
    const showClueButton = $( "#show-clue-table" );
    const showNodeViewButton = $("#show-tree");
    const showComponentButton = $("#show-component-table");
    const saveComponentButton = $("#save-component");
<<<<<<< HEAD
    const deleteComponentButton = $("#delete-component");
    const openDBFileButton = $("#open-file");
    const saveDBFileButton = $("#save-file");
=======
    const saveSQLiteFileButton = $("#save-file");
    const openSQLiteFileButton = $("#open-file");
>>>>>>> b1a46bc5
    const submitComponentButton = $("#componentSubmit");
    const leftCol = $("#leftCol");
    const tabBar = $("#tabbar");

    // Defines DOM element constants for the main view containers.
    const nodeContainer = $("#node-container");
    const cluesContainer = $("#clues-table_wrapper");
    const componentContainer = $("#component-container");

    // Resize the nodes based on how many clues are selected
    const nodeDropdown = $("#node-drop-down");
    nodeDropdown.change(() => {
        let numClueSelected = nodeDropdown.val().length;
        nodeView.resize(numClueSelected * 30, 180);
    });

    // Populate modal input fields with suggestions from ScanCode results
    function onNodeClick (node) {
        let componentPromise = aboutCodeDB.findComponent({
            where: { path: node.id }
        })
        .then((component) => component ? component : {});

        let licensesPromise = aboutCodeDB.File.findAll({
            attributes: [],
            group: ['licenses.short_name'],
            where: { path: {$like: `${node.id}%`}},
            include: [{
                model: aboutCodeDB.License,
                attributes: ['short_name'],
                where: {short_name: {$ne: null}}
            }]
        })
        .then((rows) => $.map(rows, (row) => row.licenses));

        let copyrightsPromise = aboutCodeDB.File.findAll({
            attributes: [],
            group: ['copyrights.statements'],
            where: { path: {$like: `${node.id}%`}},
            include: [{
                model: aboutCodeDB.Copyright,
                attributes: ['statements'],
                where: {statements: {$ne: null}}
            }]
        })
        .then((rows) => $.map(rows, (row) => row.copyrights));

        let ownersPromise = aboutCodeDB.File.findAll({
            attributes: [],
            group: ['copyrights.holders'],
            where: { path: {$like: `${node.id}%`}},
            include: [{
                model: aboutCodeDB.Copyright,
                attributes: ['holders'],
                where: {holders: {$ne: null}}
            }]
        })
        .then((rows) => $.map(rows, (row) => row.copyrights));

        let languagePromise = aboutCodeDB.File.findAll({
            attributes: ["programming_language"],
            group: ['programming_language'],
            where: {
                path: {$like: `${node.id}%`},
                programming_language: {$ne: null}
            }
        })
        .then((rows) => $.map(rows, (row) => row.programming_language));

        let homepageUrlPromise = aboutCodeDB.File.findAll({
            attributes: [],
            group: ['urls.url'],
            where: { path: {$like: `${node.id}%`}},
            include: [{
                model: aboutCodeDB.Url,
                attributes: ['url'],
                where: {url: {$ne: null}}
            }]
        })
        .then((rows) => $.map(rows, (row) => $.map(row.urls, (url) => url.url)));

        Promise.all([componentPromise, licensesPromise, copyrightsPromise,
            ownersPromise, languagePromise, homepageUrlPromise
        ])
            .then(([component, licenses, copyrights, owners,
                       programming_languages, urls]) => {
                showDialog(node, component, {
                    licenses: licenses,
                    copyrights: copyrights,
                    owners: owners,
                    programming_languages: programming_languages,
                    urls: urls
                });
            });
    }

    function showDialog(node, component, subNodeData) {
        // Add sub-node clue data to the select menu options
        let licenses = subNodeData.licenses;
        let copyrights = subNodeData.copyrights;
        let owners = subNodeData.owners;
        let programming_languages = subNodeData.programming_languages;
        let urls = subNodeData.urls;

        // Add saved data to the select menu options
        licenses = licenses.concat(component.licenses || []);
        copyrights = copyrights.concat(component.copyrights || []);
        owners = owners.concat(component.owner || []);
        programming_languages = $.unique(programming_languages.concat(
            component.programming_language || []));
        urls =  $.unique(urls.concat(
            component.homepage_url || []));

        // update select2 selectors for node view component
        componentModal.license.html('').select2({
            data: $.unique($.map(licenses, (license, i) => {
                return license.short_name;
            })),
            multiple: true,
            placeholder: "Enter license",
            tags: true
        }, true);

        componentModal.owner.html('').select2({
            data: $.unique($.map(owners, (owner, i) => {
                return owner.holders;
            })),
            multiple: true,
            maximumSelectionLength: 1,
            placeholder: "Enter owner",
            tags: true
        }, true);

        componentModal.copyright.html('').select2({
            data: $.unique($.map(copyrights, (copyright, i) => {
                return copyright.statements;
            })),
            multiple: true,
            placeholder: "Enter copyright",
            tags: true
        }, true);

        componentModal.language.html('').select2({
            data: programming_languages,
            multiple: true,
            maximumSelectionLength: 1,
            placeholder: "Enter language",
            tags: true
        }, true);

        componentModal.homepage.html('').select2({
            data: urls,
            multiple: true,
            maximumSelectionLength: 1,
            placeholder: "Enter Homepage URL",
            tags: true
        }, true);

        componentModal.status.val(component.review_status || "");
        componentModal.component_name.val(component.name || "");
        componentModal.version.val(component.version || "");
        componentModal.license.val((component.licenses || [])
            .map((license) => license.short_name));
        componentModal.copyright.val((component.copyrights || [])
            .map((copyright) => copyright.statements.join("\n")));
        componentModal.owner.val(component.owner || [])
            .map((owner) => owner.holders);
        componentModal.language.val(component.programming_language || []);
        componentModal.homepage.val(component.homepage_url || "");
        componentModal.notes.val(component.notes || "");

        // Notify only select2 of changes
        $('select').trigger('change.select2');

        componentModal.label.text(node.id);
        componentModal.container.modal('show');
    }

    saveComponentButton.on('click', function () {
        let id = componentModal.label.text();
        let component = {
            path: id,
            fileId: nodeView.nodeData[id].fileId,
            review_status: componentModal.status.val(),
            name: componentModal.component_name.val(),
            licenses: $.map(componentModal.license.val() || [], function(license) {
                return { short_name: license };
            }),
            copyrights: $.map(componentModal.copyright.val() || [], function(copyright) {
                return { statements: copyright.split("\n") };
            }),
            version: componentModal.version.val(),
            owner: (componentModal.owner.val() || [null])[0],
            homepage_url: (componentModal.homepage.val() || [null])[0],
            programming_language: (componentModal.language.val() || [null])[0],
            notes: componentModal.notes.val()
        };
        aboutCodeDB.setComponent(component)
            .then(() => {
                nodeView.nodeData[id].component = component;
                nodeView.redraw();
            });
        componentModal.container.modal('hide');
    });

    // Delete a created Component inside the Component Modal
    deleteComponentButton.click(function () {
        let id = componentModal.label.text();

        aboutCodeDB.findComponent({ where: { path: id }})
            .then((component) => {
                if (component !== null) {
                    return component.destroy();
                }
            })
            .then(() => {
                nodeView.nodeData[id].component = null;
                nodeView.redraw();
            });
    });

    nodeDropdown.select2({
        closeOnSelect: false,
        placeholder: "select me"
    });

    // Show clue DataTable. Hide node view and component summary table
    showClueButton.click(function() {
        cluesContainer.show();
        nodeContainer.hide();
        componentContainer.hide();
        leftCol.addClass('col-md-2').show();
        tabBar.removeClass('col-md-11').addClass('col-md-9');
        cluesTable.draw();
    });

    // Show node view. Hide clue and component table
    showNodeViewButton.click(function() {
        nodeContainer.show();
        cluesContainer.hide();
        componentContainer.hide();
        leftCol.addClass('col-md-2').show();
        tabBar.removeClass('col-md-11').addClass('col-md-9');
        nodeView.redraw();
    });

    // Show component summary table. Hide DataTable and node view
    showComponentButton.click(function() {
        componentContainer.show();
        nodeContainer.hide();
        cluesContainer.hide();
        leftCol.removeClass('col-md-2').hide();
        tabBar.removeClass('col-md-9').addClass('col-md-11');
        componentsTable.reload();
    });

    // Creates the database and all View objects from a SQLite file
    function loadDatabaseFromFile(fileName) {
        // Create a new database when importing a json file
        aboutCodeDB = new AboutCodeDB({
            dbName: "demo_schema",
            dbStorage: fileName
        });

        // The flattened data is used by the clue table and jstree
        aboutCodeDB.db
            .then(function() {
                // reload the DataTable after all insertions are done.
                cluesTable.database(aboutCodeDB);
                cluesTable.reload();

                componentsTable.database(aboutCodeDB);
                componentsTable.reload();

                nodeView = new AboutCodeNodeView(aboutCodeDB, onNodeClick);

                // loading data into jstree
                aboutCodeDB.toJSTreeFormat()
                    .then(function(data) {
                        jstree.jstree(true).settings.core.data = data;
                        jstree.jstree(true).refresh(true);
                    });
            })
            .catch(function(reason) {
               throw reason;
            });
    }

    // Open a SQLite Database File
    function openSQLite() {
        dialog.showOpenDialog({
            properties: ['openFile'],
            title: "Open a SQLite File",
            filters: [{
                name: 'SQLite File',
                extensions: ['sqlite']
            }]
        }, function(fileNames) {
            if (fileNames === undefined) return;
            loadDatabaseFromFile(fileNames[0]);
        });
    }

    // Open a SQLite Database File
    openSQLiteFileButton.click(openSQLite);

    // Open a SQLite Database File -- custom menu
    ipcRenderer.on('open-SQLite', openSQLite);

    // Save a SQLite Database File
    function saveSQLite() {
        dialog.showSaveDialog(
            {
                title: 'Save as a Database File',
                filters: [
                  { name: 'SQLite File', extensions: ['sqlite'] }
                ]
            },
            function (newFileName) {
                if (newFileName === undefined) return;

                let oldFileName = aboutCodeDB.sequelize.options.storage;
                let reader = fs.createReadStream(oldFileName);
                let writer = fs.createWriteStream(newFileName);
                reader.pipe(writer);
                reader.on("end", function () {
                    loadDatabaseFromFile(newFileName);
                })
            }
        );
    }

    // Save a SQLite Database file
    saveSQLiteFileButton.click(saveSQLite);

    // Save a SQLite Database File -- custom menu
    ipcRenderer.on('save-SQLite', saveSQLite);

    // Open a ScanCode results JSON file
    ipcRenderer.on('import-JSON', function () {
        dialog.showOpenDialog(function (fileNames) {
            if (fileNames === undefined) return;

            const fileName = fileNames[0];

            $.getJSON(fileName, function (json) {

                // Show error for scans missing file type information
                if (json.files != undefined && json.files.length > 0
                    && json.files[0].type === undefined) {
                    dialog.showErrorBox(
                        "Missing File Type Information",
                        "Missing file 'type' information in the " +
                        "scanned data. \n\nThis probably means you ran " +
                        "the scan without the -i option in ScanCode. " +
                        "The app requires file information from a " +
                        "ScanCode scan. Rerun the scan using \n./scancode " +
                        "-clipeu options."
                    );
                    return;
                }

                // Add root directory into data
                // See https://github.com/nexB/scancode-toolkit/issues/543
                const rootPath = json.files[0].path.split("/")[0];
                let hasRootPath = false;

                for (let i = 0, n = json.files.length; i < n; i++) {
                    if (rootPath === json.files[i].path) {
                        hasRootPath = true;
                        break;
                    }
                }

                if (!hasRootPath) {
                    json.files.push({
                        path: rootPath,
                        name: rootPath,
                        type: "directory",
                        files_count: json.files_count
                    });
                }

                // Immediately ask for a SQLite to save and create the database
                dialog.showSaveDialog(
                    {
                        title: 'Save a SQLite Database File',
                        filters: [
                            { name: 'SQLite File', extensions: ['sqlite'] }
                        ]
                    },
                    function (fileName) {
                        if (fileName === undefined) return;

                        // Create a new database when importing a json file
                        aboutCodeDB = new AboutCodeDB({
                            dbName: "demo_schema",
                            dbStorage: fileName,
                        });

                        // The flattened data is used by the clue table and jstree
                        aboutCodeDB.addFlattenedRows(json)
                            .then(() => aboutCodeDB.addScanData(json))
                            .then(() => {
                                // reload the DataTable after all insertions are done.
                                cluesTable.database(aboutCodeDB);
                                cluesTable.reload();

                                // Load component table database
                                componentsTable.database(aboutCodeDB);
                                componentsTable.reload();

                                nodeView = new AboutCodeNodeView(aboutCodeDB, onNodeClick);

                                // loading data into jstree
                                aboutCodeDB.toJSTreeFormat()
                                    .then(function (data) {
                                        jstree.jstree(true).settings.core.data = data;
                                        jstree.jstree(true).refresh(true);
                                    });
                            })
                            .catch(function (reason) {
                                throw reason;
                            });
                    });
            });
        });
    });

    // Export JSON file with components that have been created
    ipcRenderer.on('export-JSON', function () {
        dialog.showSaveDialog({
            properties: ['openFile'],
            title: "Save as JSON file",
            filters: [{
                name: 'JSON File Type',
                extensions: ['json']
            }]
        },
            function (fileName) {
                if (fileName === undefined) return;

                let clueFiles = aboutCodeDB.findAll({
                    attributes: {
                        exclude: ["id", "createdAt", "updatedAt"]
                    }
                });

                let components = aboutCodeDB.findAllComponents({
                    attributes: {
                        exclude: ["id", "createdAt", "updatedAt"]
                    }
                });

                Promise.all([clueFiles, components])
                    .then((arguments) => {
                        let json = {
                            files: arguments[0],
                            components: arguments[1]
                        };

                        fs.writeFile(fileName, JSON.stringify(json));
                    });

            });
    });

    // Submit components to a DejaCode Product via ProductComponent API
    // TODO (@jdaguil): DejaCode doesn't require any field, but we probably
    // want to require name, version, and owner
    submitComponentButton.on("click", function () {
        aboutCodeDB.findAllComponents({})
            .then((components) => {
                // Get product name and version
                let productNameVersion = $("#product-name").val()
                    .concat(":", $("#product-version").val());
                let apiUrl = $("#apiURLDejaCode").val();
                let apiKey = $("#apiKey").val();

                // Converts array of components from AboutCode Manager to
                // DejaCode component format
                dejaCodeComponents = $.map(components, (component, index) => {
                    return {
                        name: component.name,
                        version: component.version,
                        owner: component.owner,
                        license_expression: component.license_expression,
                        copyright: component.copyright,
                        homepage_url: component.homepage_url,
                        primary_language: component.programming_language,
                        reference_notes: component.notes,
                        product: productNameVersion
                    }
                });

                uploadComponents( apiUrl, dejaCodeComponents, apiKey);
            });
        $("#componentExportModal").modal("hide");
    });
});<|MERGE_RESOLUTION|>--- conflicted
+++ resolved
@@ -96,14 +96,9 @@
     const showNodeViewButton = $("#show-tree");
     const showComponentButton = $("#show-component-table");
     const saveComponentButton = $("#save-component");
-<<<<<<< HEAD
     const deleteComponentButton = $("#delete-component");
-    const openDBFileButton = $("#open-file");
-    const saveDBFileButton = $("#save-file");
-=======
     const saveSQLiteFileButton = $("#save-file");
     const openSQLiteFileButton = $("#open-file");
->>>>>>> b1a46bc5
     const submitComponentButton = $("#componentSubmit");
     const leftCol = $("#leftCol");
     const tabBar = $("#tabbar");
