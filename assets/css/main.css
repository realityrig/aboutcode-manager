--- conflicted
+++ resolved
@@ -274,7 +274,6 @@
   color: #3498db;
 }
 
-<<<<<<< HEAD
 /* This set of CSS is required for the split.js splitter/resizing functionality */
 
 .root-div {
@@ -327,7 +326,7 @@
   visibility: visible;
 }
 /* end of split.js-related CSS */
-=======
+
 /* Bar Charts */
 .bar-chart{ width: 100%; }
 
@@ -345,5 +344,4 @@
     fill: none;
     stroke: #000;
     shape-rendering: crispEdges;
-}
->>>>>>> a415f6fa
+}